--- conflicted
+++ resolved
@@ -335,11 +335,12 @@
 	return t != nil && t.CanDial(addr)
 }
 
-<<<<<<< HEAD
+
 func (s *Swarm) nonProxyAddr(addr ma.Multiaddr) bool {
 	t := s.TransportForDialing(addr)
 	return !t.Proxy()
-=======
+} 
+
 // ranks addresses in descending order of preference for dialing
 // Private UDP > Public UDP > Private TCP > Public TCP > UDP Relay server > TCP Relay server
 func (s *Swarm) rankAddrs(addrs []ma.Multiaddr) []ma.Multiaddr {
@@ -377,7 +378,6 @@
 	fds := append(localFdAddrs, othersFd...)
 
 	return append(append(append(localUdpAddrs, othersUdp...), fds...), relays...)
->>>>>>> 56b62620
 }
 
 // dial is the actual swarm's dial logic, gated by Dial.
