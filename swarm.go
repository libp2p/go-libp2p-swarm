package swarm

import (
	"context"
	"errors"
	"fmt"
	"strings"
	"sync"
	"sync/atomic"
	"time"

	"github.com/libp2p/go-libp2p-core/metrics"
	"github.com/libp2p/go-libp2p-core/network"
	"github.com/libp2p/go-libp2p-core/peer"
	"github.com/libp2p/go-libp2p-core/peerstore"
	"github.com/libp2p/go-libp2p-core/transport"

	logging "github.com/ipfs/go-log"
	"github.com/jbenet/goprocess"
	goprocessctx "github.com/jbenet/goprocess/context"

	filter "github.com/libp2p/go-maddr-filter"
	ma "github.com/multiformats/go-multiaddr"
	mafilter "github.com/whyrusleeping/multiaddr-filter"
)

// DialTimeoutLocal is the maximum duration a Dial to local network address
// is allowed to take.
// This includes the time between dialing the raw network connection,
// protocol selection as well the handshake, if applicable.
var DialTimeoutLocal = 5 * time.Second

var log = logging.Logger("swarm2")

// ErrSwarmClosed is returned when one attempts to operate on a closed swarm.
var ErrSwarmClosed = errors.New("swarm closed")

// ErrAddrFiltered is returned when trying to register a connection to a
// filtered address. You shouldn't see this error unless some underlying
// transport is misbehaving.
var ErrAddrFiltered = errors.New("address filtered")

<<<<<<< HEAD
var ErrPeerLimitExceeded = errors.New("number of peers over the peer limit, so rejecting connection")
=======
// ErrDialTimeout is returned when one a dial times out due to the global timeout
var ErrDialTimeout = errors.New("dial timed out")
>>>>>>> 4440884d

// Swarm is a connection muxer, allowing connections to other peers to
// be opened and closed, while still using the same Chan for all
// communication. The Chan sends/receives Messages, which note the
// destination or source Peer.
type Swarm struct {
	// Close refcount. This allows us to fully wait for the swarm to be torn
	// down before continuing.
	refs sync.WaitGroup

	local peer.ID
	peers peerstore.Peerstore

	conns struct {
		sync.RWMutex
		m map[peer.ID][]*Conn
	}

	listeners struct {
		sync.RWMutex

		ifaceListenAddres []ma.Multiaddr
		cacheEOL          time.Time

		m map[transport.Listener]struct{}
	}

	notifs struct {
		sync.RWMutex
		m map[network.Notifiee]struct{}
	}

	transports struct {
		sync.RWMutex
		m map[int]transport.Transport
	}

	// new connection and stream handlers
	connh   atomic.Value
	streamh atomic.Value

	//peerLimiter
	peerLimit int

	// dialing helpers
	dsync   *DialSync
	backf   DialBackoff
	limiter *dialLimiter

	// filters for addresses that shouldnt be dialed (or accepted)
	Filters *filter.Filters

	proc goprocess.Process
	ctx  context.Context
	bwc  metrics.Reporter
}

// NewSwarm constructs a Swarm
func NewSwarm(ctx context.Context, local peer.ID, peers peerstore.Peerstore, bwc metrics.Reporter, peerLimit int) *Swarm {
	s := &Swarm{
		local:     local,
		peers:     peers,
		bwc:       bwc,
		Filters:   filter.NewFilters(),
		peerLimit: peerLimit,
	}

	s.conns.m = make(map[peer.ID][]*Conn)
	s.listeners.m = make(map[transport.Listener]struct{})
	s.transports.m = make(map[int]transport.Transport)
	s.notifs.m = make(map[network.Notifiee]struct{})

	s.dsync = NewDialSync(s.doDial)
	s.limiter = newDialLimiter(s.dialAddr)
	s.proc = goprocessctx.WithContextAndTeardown(ctx, s.teardown)
	s.ctx = goprocessctx.OnClosingContext(s.proc)

	return s
}

func (s *Swarm) teardown() error {
	// Wait for the context to be canceled.
	// This allows other parts of the swarm to detect that we're shutting
	// down.
	<-s.ctx.Done()

	// Prevents new connections and/or listeners from being added to the swarm.

	s.listeners.Lock()
	listeners := s.listeners.m
	s.listeners.m = nil
	s.listeners.Unlock()

	s.conns.Lock()
	conns := s.conns.m
	s.conns.m = nil
	s.conns.Unlock()

	// Lots of goroutines but we might as well do this in parallel. We want to shut down as fast as
	// possible.

	for l := range listeners {
		go func(l transport.Listener) {
			if err := l.Close(); err != nil {
				log.Errorf("error when shutting down listener: %s", err)
			}
		}(l)
	}

	for _, cs := range conns {
		for _, c := range cs {
			go func(c *Conn) {
				if err := c.Close(); err != nil {
					log.Errorf("error when shutting down connection: %s", err)
				}
			}(c)
		}
	}

	// Wait for everything to finish.
	s.refs.Wait()

	return nil
}

// AddAddrFilter adds a multiaddr filter to the set of filters the swarm will use to determine which
// addresses not to dial to.
func (s *Swarm) AddAddrFilter(f string) error {
	m, err := mafilter.NewMask(f)
	if err != nil {
		return err
	}

	s.Filters.AddDialFilter(m)
	return nil
}

// Process returns the Process of the swarm
func (s *Swarm) Process() goprocess.Process {
	return s.proc
}

func (s *Swarm) addConn(tc transport.CapableConn, dir network.Direction) (*Conn, error) {
	numOfPeers := len(s.conns.m)
	nonZeroLimit := s.peerLimit > 0
	if nonZeroLimit && numOfPeers >= int(s.peerLimit) && s.Connectedness(tc.RemotePeer()) != network.Connected {
		tc.Close()
		return nil, ErrPeerLimitExceeded
	}
	// The underlying transport (or the dialer) *should* filter it's own
	// connections but we should double check anyways.
	raddr := tc.RemoteMultiaddr()
	if s.Filters.AddrBlocked(raddr) {
		tc.Close()
		return nil, ErrAddrFiltered
	}

	p := tc.RemotePeer()

	// Add the public key.
	if pk := tc.RemotePublicKey(); pk != nil {
		s.peers.AddPubKey(p, pk)
	}

	// Clear any backoffs
	s.backf.Clear(p)

	// Finally, add the peer.
	s.conns.Lock()
	// Check if we're still online
	if s.conns.m == nil {
		s.conns.Unlock()
		tc.Close()
		return nil, ErrSwarmClosed
	}

	// Wrap and register the connection.
	stat := network.Stat{Direction: dir}
	c := &Conn{
		conn:  tc,
		swarm: s,
		stat:  stat,
	}
	c.streams.m = make(map[*Stream]struct{})
	s.conns.m[p] = append(s.conns.m[p], c)

	// Add two swarm refs:
	// * One will be decremented after the close notifications fire in Conn.doClose
	// * The other will be decremented when Conn.start exits.
	s.refs.Add(2)

	// Take the notification lock before releasing the conns lock to block
	// Disconnect notifications until after the Connect notifications done.
	c.notifyLk.Lock()
	s.conns.Unlock()

	// We have a connection now. Cancel all other in-progress dials.
	// This should be fast, no reason to wait till later.
	s.dsync.CancelDial(p)

	s.notifyAll(func(f network.Notifiee) {
		f.Connected(s, c)
	})
	c.notifyLk.Unlock()

	c.start()

	// TODO: Get rid of this. We use it for identify but that happen much
	// earlier (really, inside the transport and, if not then, during the
	// notifications).
	if h := s.ConnHandler(); h != nil {
		go h(c)
	}

	return c, nil
}

// Peerstore returns this swarms internal Peerstore.
func (s *Swarm) Peerstore() peerstore.Peerstore {
	return s.peers
}

// Context returns the context of the swarm
func (s *Swarm) Context() context.Context {
	return s.ctx
}

// Close stops the Swarm.
func (s *Swarm) Close() error {
	return s.proc.Close()
}

// TODO: We probably don't need the conn handlers.

// SetConnHandler assigns the handler for new connections.
// You will rarely use this. See SetStreamHandler
func (s *Swarm) SetConnHandler(handler network.ConnHandler) {
	s.connh.Store(handler)
}

// ConnHandler gets the handler for new connections.
func (s *Swarm) ConnHandler() network.ConnHandler {
	handler, _ := s.connh.Load().(network.ConnHandler)
	return handler
}

// SetStreamHandler assigns the handler for new streams.
func (s *Swarm) SetStreamHandler(handler network.StreamHandler) {
	s.streamh.Store(handler)
}

// StreamHandler gets the handler for new streams.
func (s *Swarm) StreamHandler() network.StreamHandler {
	handler, _ := s.streamh.Load().(network.StreamHandler)
	return handler
}

// NewStream creates a new stream on any available connection to peer, dialing
// if necessary.
func (s *Swarm) NewStream(ctx context.Context, p peer.ID) (network.Stream, error) {
	log.Debugf("[%s] opening stream to peer [%s]", s.local, p)

	// Algorithm:
	// 1. Find the best connection, otherwise, dial.
	// 2. Try opening a stream.
	// 3. If the underlying connection is, in fact, closed, close the outer
	//    connection and try again. We do this in case we have a closed
	//    connection but don't notice it until we actually try to open a
	//    stream.
	//
	// Note: We only dial once.
	//
	// TODO: Try all connections even if we get an error opening a stream on
	// a non-closed connection.
	dials := 0
	for {
		c := s.bestConnToPeer(p)
		if c == nil {
			if nodial, _ := network.GetNoDial(ctx); nodial {
				return nil, network.ErrNoConn
			}

			if dials >= DialAttempts {
				return nil, errors.New("max dial attempts exceeded")
			}
			dials++

			var err error
			c, err = s.dialPeer(ctx, p)
			if err != nil {
				return nil, err
			}
		}
		s, err := c.NewStream()
		if err != nil {
			if c.conn.IsClosed() {
				continue
			}
			return nil, err
		}
		return s, nil
	}
}

// ConnsToPeer returns all the live connections to peer.
func (s *Swarm) ConnsToPeer(p peer.ID) []network.Conn {
	// TODO: Consider sorting the connection list best to worst. Currently,
	// it's sorted oldest to newest.
	s.conns.RLock()
	defer s.conns.RUnlock()
	conns := s.conns.m[p]
	output := make([]network.Conn, len(conns))
	for i, c := range conns {
		output[i] = c
	}
	return output
}

// bestConnToPeer returns the best connection to peer.
func (s *Swarm) bestConnToPeer(p peer.ID) *Conn {
	// Selects the best connection we have to the peer.
	// TODO: Prefer some transports over others. Currently, we just select
	// the newest non-closed connection with the most streams.
	s.conns.RLock()
	defer s.conns.RUnlock()

	var best *Conn
	bestLen := 0
	for _, c := range s.conns.m[p] {
		if c.conn.IsClosed() {
			// We *will* garbage collect this soon anyways.
			continue
		}
		c.streams.Lock()
		cLen := len(c.streams.m)
		c.streams.Unlock()

		if cLen >= bestLen {
			best = c
			bestLen = cLen
		}

	}
	return best
}

// Connectedness returns our "connectedness" state with the given peer.
//
// To check if we have an open connection, use `s.Connectedness(p) ==
// network.Connected`.
func (s *Swarm) Connectedness(p peer.ID) network.Connectedness {
	if s.bestConnToPeer(p) != nil {
		return network.Connected
	}
	return network.NotConnected
}

// Conns returns a slice of all connections.
func (s *Swarm) Conns() []network.Conn {
	s.conns.RLock()
	defer s.conns.RUnlock()

	conns := make([]network.Conn, 0, len(s.conns.m))
	for _, cs := range s.conns.m {
		for _, c := range cs {
			conns = append(conns, c)
		}
	}
	return conns
}

// ClosePeer closes all connections to the given peer.
func (s *Swarm) ClosePeer(p peer.ID) error {
	conns := s.ConnsToPeer(p)
	switch len(conns) {
	case 0:
		return nil
	case 1:
		return conns[0].Close()
	default:
		errCh := make(chan error)
		for _, c := range conns {
			go func(c network.Conn) {
				errCh <- c.Close()
			}(c)
		}

		var errs []string
		for _ = range conns {
			err := <-errCh
			if err != nil {
				errs = append(errs, err.Error())
			}
		}
		if len(errs) > 0 {
			return fmt.Errorf("when disconnecting from peer %s: %s", p, strings.Join(errs, ", "))
		}
		return nil
	}
}

// Peers returns a copy of the set of peers swarm is connected to.
func (s *Swarm) Peers() []peer.ID {
	s.conns.RLock()
	defer s.conns.RUnlock()
	peers := make([]peer.ID, 0, len(s.conns.m))
	for p := range s.conns.m {
		peers = append(peers, p)
	}

	return peers
}

// LocalPeer returns the local peer swarm is associated to.
func (s *Swarm) LocalPeer() peer.ID {
	return s.local
}

// Backoff returns the DialBackoff object for this swarm.
func (s *Swarm) Backoff() *DialBackoff {
	return &s.backf
}

// notifyAll sends a signal to all Notifiees
func (s *Swarm) notifyAll(notify func(network.Notifiee)) {
	var wg sync.WaitGroup

	s.notifs.RLock()
	wg.Add(len(s.notifs.m))
	for f := range s.notifs.m {
		go func(f network.Notifiee) {
			defer wg.Done()
			notify(f)
		}(f)
	}

	wg.Wait()
	s.notifs.RUnlock()
}

// Notify signs up Notifiee to receive signals when events happen
func (s *Swarm) Notify(f network.Notifiee) {
	s.notifs.Lock()
	s.notifs.m[f] = struct{}{}
	s.notifs.Unlock()
}

// StopNotify unregisters Notifiee fromr receiving signals
func (s *Swarm) StopNotify(f network.Notifiee) {
	s.notifs.Lock()
	delete(s.notifs.m, f)
	s.notifs.Unlock()
}

func (s *Swarm) removeConn(c *Conn) {
	p := c.RemotePeer()

	s.conns.Lock()
	defer s.conns.Unlock()
	cs := s.conns.m[p]
	for i, ci := range cs {
		if ci == c {
			if len(cs) == 1 {
				delete(s.conns.m, p)
			} else {
				// NOTE: We're intentionally preserving order.
				// This way, connections to a peer are always
				// sorted oldest to newest.
				copy(cs[i:], cs[i+1:])
				cs[len(cs)-1] = nil
				s.conns.m[p] = cs[:len(cs)-1]
			}
			return
		}
	}
}

// String returns a string representation of Network.
func (s *Swarm) String() string {
	return fmt.Sprintf("<Swarm %s>", s.LocalPeer())
}

// Swarm is a Network.
var _ network.Network = (*Swarm)(nil)
var _ transport.TransportNetwork = (*Swarm)(nil)<|MERGE_RESOLUTION|>--- conflicted
+++ resolved
@@ -40,12 +40,10 @@
 // transport is misbehaving.
 var ErrAddrFiltered = errors.New("address filtered")
 
-<<<<<<< HEAD
-var ErrPeerLimitExceeded = errors.New("number of peers over the peer limit, so rejecting connection")
-=======
 // ErrDialTimeout is returned when one a dial times out due to the global timeout
 var ErrDialTimeout = errors.New("dial timed out")
->>>>>>> 4440884d
+
+var ErrPeerLimitExceeded = errors.New("number of peers over the peer limit, so rejecting connection")
 
 // Swarm is a connection muxer, allowing connections to other peers to
 // be opened and closed, while still using the same Chan for all
